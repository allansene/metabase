(ns metabase.query-processor.interface
  "Definitions of `Field`, `Value`, and other record types present in an expanded query.
   This namespace should just contain definitions of various protocols and record types; associated logic
   should go in `metabase.query-processor.expand`."
  (:require [metabase.models.field :as field]
            [metabase.util :as u]
            [metabase.util.schema :as su]
            [schema.core :as s])
  (:import clojure.lang.Keyword
           java.sql.Timestamp))

;;; # ------------------------------------------------------------ CONSTANTS ------------------------------------------------------------

(def ^:const absolute-max-results
  "Maximum number of rows the QP should ever return.

   This is coming directly from the max rows allowed by Excel for now ...
   https://support.office.com/en-nz/article/Excel-specifications-and-limits-1672b34d-7043-467e-8e27-269d656771c3"
  1048576)


;;; # ------------------------------------------------------------ DYNAMIC VARS ------------------------------------------------------------

(def ^:dynamic ^Boolean *disable-qp-logging*
  "Should we disable logging for the QP? (e.g., during sync we probably want to turn it off to keep logs less cluttered)."
  false)


(def ^:dynamic *driver*
  "The driver that will be used to run the query we are currently parsing.
   Used by `assert-driver-supports` and other places.
   Always bound when running queries the normal way, e.g. via `metabase.driver/process-query`.
   Not neccesarily bound when using various functions like `fk->` in the REPL."
  nil)

(defn driver-supports?
  "Does the currently bound `*driver*` support FEATURE?
   (This returns `nil` if `*driver*` is unbound. `*driver*` is always bound when running queries the normal way,
   but may not be when calling this function directly from the REPL.)"
  [feature]
  (when *driver*
    ((resolve 'metabase.driver/driver-supports?) *driver* feature)))

;; `assert-driver-supports` doesn't run check when `*driver*` is unbound (e.g., when used in the REPL)
;; Allows flexibility when composing queries for tests or interactive development
(defn assert-driver-supports
  "When `*driver*` is bound, assert that is supports keyword FEATURE."
  [feature]
  (when *driver*
    (when-not (driver-supports? feature)
      (throw (Exception. (str (name feature) " is not supported by this driver."))))))

;; Expansion Happens in a Few Stages:
;; 1. A query dict is parsed via pattern-matching code in the Query Expander.
;;    field IDs and values are replaced with FieldPlaceholders and ValuePlaceholders, respectively.
;; 2. Relevant Fields and Tables are fetched from the DB, and the placeholder objects are "resolved"
;;    and replaced with objects like Field, Value, etc.

;;; # ------------------------------------------------------------ JOINING OBJECTS ------------------------------------------------------------

;; These are just used by the QueryExpander to record information about how joins should occur.

(s/defrecord JoinTableField [field-id   :- su/IntGreaterThanZero
                             field-name :- su/NonBlankString])

(s/defrecord JoinTable [source-field :- JoinTableField
                        pk-field     :- JoinTableField
                        table-id     :- su/IntGreaterThanZero
                        table-name   :- su/NonBlankString
                        schema       :- (s/maybe su/NonBlankString)
                        join-alias   :- su/NonBlankString])

;;; # ------------------------------------------------------------ PROTOCOLS ------------------------------------------------------------

(defprotocol IField
  "Methods specific to the Query Expander `Field` record type."
  (qualified-name-components [this]
    "Return a vector of name components of the form `[table-name parent-names... field-name]`"))


;;; +----------------------------------------------------------------------------------------------------------------------------------------------------------------+
;;; |                                                                             FIELDS                                                                             |
;;; +----------------------------------------------------------------------------------------------------------------------------------------------------------------+

;; Field is the "expanded" form of a Field ID (field reference) in MBQL
(s/defrecord Field [field-id           :- su/IntGreaterThanZero
                    field-name         :- su/NonBlankString
                    field-display-name :- su/NonBlankString
                    base-type          :- su/FieldType
                    special-type       :- (s/maybe su/FieldType)
                    visibility-type    :- (apply s/enum field/visibility-types)
                    table-id           :- su/IntGreaterThanZero
                    schema-name        :- (s/maybe su/NonBlankString)
                    table-name         :- (s/maybe su/NonBlankString) ; TODO - Why is this `maybe` ?
                    position           :- (s/maybe su/IntGreaterThanZero)
                    fk-field-id        :- (s/maybe s/Int)
                    description        :- (s/maybe su/NonBlankString)
                    parent-id          :- (s/maybe su/IntGreaterThanZero)
                    ;; Field once its resolved; FieldPlaceholder before that
                    parent             :- s/Any
                    min-value          :- (s/maybe s/Num)
                    max-value          :- (s/maybe s/Num)]
  clojure.lang.Named
  (getName [_] field-name) ; (name <field>) returns the *unqualified* name of the field, #obvi

  IField
  (qualified-name-components [this]
    (conj (if parent
            (qualified-name-components parent)
            [table-name])
          field-name)))

;;; DateTimeField

(def ^:const datetime-field-units
  "Valid units for a `DateTimeField`."
  #{:default :minute :minute-of-hour :hour :hour-of-day :day :day-of-week :day-of-month :day-of-year
    :week :week-of-year :month :month-of-year :quarter :quarter-of-year :year})

(def ^:const relative-datetime-value-units
  "Valid units for a `RelativeDateTimeValue`."
  #{:minute :hour :day :week :month :quarter :year})

(def DatetimeFieldUnit "Schema for datetime units that are valid for `DateTimeField` forms." (s/named (apply s/enum datetime-field-units)          "Valid datetime unit for a field"))
(def DatetimeValueUnit "Schema for datetime units that valid for relative datetime values."  (s/named (apply s/enum relative-datetime-value-units) "Valid datetime unit for a relative datetime"))

(defn datetime-field-unit?
  "Is UNIT a valid datetime unit for a `DateTimeField` form?"
  [unit]
  (contains? datetime-field-units (keyword unit)))

(defn relative-datetime-value-unit?
  "Is UNIT a valid datetime unit for a `RelativeDateTimeValue` form?"
  [unit]
  (contains? relative-datetime-value-units (keyword unit)))


;; DateTimeField is just a simple wrapper around Field
(s/defrecord DateTimeField [field :- Field
                            unit  :- DatetimeFieldUnit]
  clojure.lang.Named
  (getName [_] (name field)))

(s/defrecord BinnedField [field :- Field
                          num-bins  :- s/Int]
  clojure.lang.Named
  (getName [_] (name field)))

(s/defrecord ExpressionRef [expression-name :- su/NonBlankString]
  clojure.lang.Named
  (getName [_] expression-name)
  IField
  (qualified-name-components [_]
    [nil expression-name]))


;;; Placeholder Types

;; Replace Field IDs with these during first pass
(s/defrecord FieldPlaceholder [field-id      :- su/IntGreaterThanZero
                               fk-field-id   :- (s/maybe (s/constrained su/IntGreaterThanZero
<<<<<<< HEAD
                                                                        (fn [_] (or (assert-driver-supports :foreign-keys) true))
                                                                        "foreign-keys is not supported by this driver."))
                               datetime-unit :- (s/maybe (apply s/enum datetime-field-units))
                               binning-strategy :- (s/maybe s/Int)])
=======
                                                                        (fn [_] (or (assert-driver-supports :foreign-keys) true)) ; assert-driver-supports will throw Exception if driver is bound
                                                                        "foreign-keys is not supported by this driver."))         ; and driver does not support foreign keys
                               datetime-unit :- (s/maybe (apply s/enum datetime-field-units))])
>>>>>>> 10174c15

(s/defrecord AgFieldRef [index :- s/Int])
;; TODO - add a method to get matching expression from the query?




(def FieldPlaceholderOrExpressionRef
  "Schema for either a `FieldPlaceholder` or `ExpressionRef`."
  (s/named (s/cond-pre FieldPlaceholder ExpressionRef)
           "Valid field or expression reference."))

(s/defrecord RelativeDatetime [amount :- s/Int
                               unit   :- DatetimeValueUnit])

(declare Aggregation AnyField AnyValueLiteral)

(def ^:private ExpressionOperator (s/named (s/enum :+ :- :* :/) "Valid expression operator"))

(s/defrecord Expression [operator   :- ExpressionOperator
                         args       :- [(s/cond-pre (s/recursive #'AnyValueLiteral)
                                                    (s/recursive #'AnyField)
                                                    (s/recursive #'Aggregation))]
                         custom-name :- (s/maybe su/NonBlankString)])


(def AnyField
  "Schema for a anything that is considered a valid 'field'."
  (s/named (s/cond-pre Field
                       FieldPlaceholder
                       AgFieldRef
                       Expression
                       ExpressionRef)
           "AnyField: field, ag field reference, expression, expression reference, or field literal."))


;;; +----------------------------------------------------------------------------------------------------------------------------------------------------------------+
;;; |                                                                             VALUES                                                                             |
;;; +----------------------------------------------------------------------------------------------------------------------------------------------------------------+

(def LiteralDatetimeString
  "Schema for an MBQL datetime string literal, in ISO-8601 format."
  (s/constrained su/NonBlankString u/date-string? "Valid ISO-8601 datetime string literal"))

(def LiteralDatetime
  "Schema for an MBQL literal datetime value: and ISO-8601 string or `java.sql.Date`."
  (s/named (s/cond-pre java.sql.Date LiteralDatetimeString) "Valid datetime literal (must be ISO-8601 string or java.sql.Date)"))

(def Datetime
  "Schema for an MBQL datetime value: an ISO-8601 string, `java.sql.Date`, or a relative dateitme form."
  (s/named (s/cond-pre RelativeDatetime LiteralDatetime) "Valid datetime (must ISO-8601 string literal or a relative-datetime form)"))

(def OrderableValue
  "Schema for something that is orderable value in MBQL (either a number or datetime)."
  (s/named (s/cond-pre s/Num Datetime) "Valid orderable value (must be number or datetime)"))

(def AnyValueLiteral
  "Schema for anything that is a considered a valid value literal in MBQL - `nil`, a `Boolean`, `Number`, `String`, or relative datetime form."
  (s/named (s/maybe (s/cond-pre s/Bool su/NonBlankString OrderableValue)) "Valid value (must be nil, boolean, number, string, or a relative-datetime form)"))


;; Value is the expansion of a value within a QL clause
;; Information about the associated Field is included for convenience
;; TODO - Value doesn't need the whole field, just the relevant type info / units
(s/defrecord Value [value   :- AnyValueLiteral
                    field   :- (s/recursive #'AnyField)])

;; e.g. an absolute point in time (literal)
(s/defrecord DateTimeValue [value :- Timestamp
                            field :- DateTimeField])

(s/defrecord RelativeDateTimeValue [amount :- s/Int
                                    unit   :- DatetimeValueUnit
                                    field  :- DateTimeField])

(defprotocol ^:private IDateTimeValue
  (unit [this]
    "Get the `unit` associated with a `DateTimeValue` or `RelativeDateTimeValue`.")

  (add-date-time-units [this n]
    "Return a new `DateTimeValue` or `RelativeDateTimeValue` with N `units` added to it."))

(extend-protocol IDateTimeValue
  DateTimeValue
  (unit                [this]   (:unit (:field this)))
  (add-date-time-units [this n] (assoc this :value (u/relative-date (unit this) n (:value this))))

  RelativeDateTimeValue
  (unit                [this]   (:unit this))
  (add-date-time-units [this n] (update this :amount (partial + n))))


;;; Placeholder Types

;; Replace values with these during first pass over Query.
;; Include associated Field ID so appropriate the info can be found during Field resolution
(s/defrecord ValuePlaceholder [field-placeholder :- FieldPlaceholderOrExpressionRef
                               value             :- AnyValueLiteral])

(def OrderableValuePlaceholder
  "`ValuePlaceholder` schema with the additional constraint that the value be orderable (a number or datetime)."
  (s/constrained ValuePlaceholder (comp (complement (s/checker OrderableValue)) :value) ":value must be orderable (number or datetime)"))

(def StringValuePlaceholder
  "`ValuePlaceholder` schema with the additional constraint that the value be a string/"
  (s/constrained ValuePlaceholder (comp string? :value) ":value must be a string"))

(def AnyFieldOrValue
  "Schema that accepts anything normally considered a field (including expressions and literals) *or* a value or value placehoder."
  (s/named (s/cond-pre AnyField Value ValuePlaceholder) "Field or value"))


;;; +----------------------------------------------------------------------------------------------------------------------------------------------------------------+
;;; |                                                                             CLAUSES                                                                            |
;;; +----------------------------------------------------------------------------------------------------------------------------------------------------------------+

;;; aggregation

(s/defrecord AggregationWithoutField [aggregation-type :- (s/named (s/enum :count :cumulative-count)
                                                                   "Valid aggregation type")
                                      custom-name      :- (s/maybe su/NonBlankString)])

(s/defrecord AggregationWithField [aggregation-type :- (s/named (s/enum :avg :count :cumulative-sum :distinct :max :min :stddev :sum)
                                                                "Valid aggregation type")
                                   field            :- (s/cond-pre FieldPlaceholderOrExpressionRef
                                                                   Expression)
                                   custom-name      :- (s/maybe su/NonBlankString)])

(defn- valid-aggregation-for-driver? [{:keys [aggregation-type]}]
  (when (= aggregation-type :stddev)
    (assert-driver-supports :standard-deviation-aggregations))
  true)

(def Aggregation
  "Schema for an `aggregation` subclause in an MBQL query."
  (s/constrained
   (s/cond-pre AggregationWithField AggregationWithoutField Expression)
   valid-aggregation-for-driver?
   "standard-deviation-aggregations is not supported by this driver."))


;;; filter

(s/defrecord EqualityFilter [filter-type :- (s/enum := :!=)
                             field       :- FieldPlaceholderOrExpressionRef
                             value       :- AnyFieldOrValue])

(s/defrecord ComparisonFilter [filter-type :- (s/enum :< :<= :> :>=)
                               field       :- FieldPlaceholderOrExpressionRef
                               value       :- OrderableValuePlaceholder])

(s/defrecord BetweenFilter [filter-type  :- (s/eq :between)
                            min-val      :- OrderableValuePlaceholder
                            field        :- FieldPlaceholderOrExpressionRef
                            max-val      :- OrderableValuePlaceholder])

(s/defrecord StringFilter [filter-type :- (s/enum :starts-with :contains :ends-with)
                           field       :- FieldPlaceholderOrExpressionRef
                           value       :- StringValuePlaceholder])

(def SimpleFilterClause
  "Schema for a non-compound, non-`not` MBQL `filter` clause."
  (s/named (s/cond-pre EqualityFilter ComparisonFilter BetweenFilter StringFilter)
           "Simple filter clause"))

(s/defrecord NotFilter [compound-type :- (s/eq :not)
                        subclause     :- SimpleFilterClause])

(declare Filter)

(s/defrecord CompoundFilter [compound-type :- (s/enum :and :or)
                             subclauses    :- [(s/recursive #'Filter)]])

(def Filter
  "Schema for top-level `filter` clause in an MBQL query."
  (s/named (s/cond-pre SimpleFilterClause NotFilter CompoundFilter)
           "Valid filter clause"))


;;; order-by

(def OrderByDirection
  "Schema for the direction in an `OrderBy` subclause."
  (s/named (s/enum :ascending :descending) "Valid order-by direction"))

(def OrderBy
  "Schema for top-level `order-by` clause in an MBQL query."
  (s/named {:field     AnyField
            :direction OrderByDirection}
           "Valid order-by subclause"))


;;; page

(def Page
  "Schema for the top-level `page` clause in a MBQL query."
  (s/named {:page  su/IntGreaterThanZero
            :items su/IntGreaterThanZero}
           "Valid page clause"))


;;; +----------------------------------------------------------------------------------------------------------------------------------------------------------------+
;;; |                                                                             QUERY                                                                              |
;;; +----------------------------------------------------------------------------------------------------------------------------------------------------------------+

(def Query
  "Schema for an MBQL query."
  {(s/optional-key :aggregation) [Aggregation]
   (s/optional-key :breakout)    [FieldPlaceholderOrExpressionRef]
   (s/optional-key :fields)      [AnyField]
   (s/optional-key :filter)      Filter
   (s/optional-key :limit)       su/IntGreaterThanZero
   (s/optional-key :order-by)    [OrderBy]
   (s/optional-key :page)        Page
   (s/optional-key :expressions) {s/Keyword Expression}
   :source-table                 su/IntGreaterThanZero})<|MERGE_RESOLUTION|>--- conflicted
+++ resolved
@@ -159,16 +159,10 @@
 ;; Replace Field IDs with these during first pass
 (s/defrecord FieldPlaceholder [field-id      :- su/IntGreaterThanZero
                                fk-field-id   :- (s/maybe (s/constrained su/IntGreaterThanZero
-<<<<<<< HEAD
-                                                                        (fn [_] (or (assert-driver-supports :foreign-keys) true))
-                                                                        "foreign-keys is not supported by this driver."))
+                                                                        (fn [_] (or (assert-driver-supports :foreign-keys) true)) ; assert-driver-supports will throw Exception if driver is bound
+                                                                        "foreign-keys is not supported by this driver."))         ; and driver does not support foreign keys
                                datetime-unit :- (s/maybe (apply s/enum datetime-field-units))
                                binning-strategy :- (s/maybe s/Int)])
-=======
-                                                                        (fn [_] (or (assert-driver-supports :foreign-keys) true)) ; assert-driver-supports will throw Exception if driver is bound
-                                                                        "foreign-keys is not supported by this driver."))         ; and driver does not support foreign keys
-                               datetime-unit :- (s/maybe (apply s/enum datetime-field-units))])
->>>>>>> 10174c15
 
 (s/defrecord AgFieldRef [index :- s/Int])
 ;; TODO - add a method to get matching expression from the query?
