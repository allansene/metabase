--- conflicted
+++ resolved
@@ -224,34 +224,8 @@
 
     renderFooter: function(tableFootnote) {
         if (this.props.isObjectDetail) {
-<<<<<<< HEAD
-            if (!this.props.tableForeignKeys) return false;
-
-            var component = this;
-            var relationships = this.props.tableForeignKeys.map(function(fk) {
-                var relationName = (fk.origin.table.entity_name) ? fk.origin.table.entity_name : fk.origin.table.name;
-                return (
-                    <li className="block mb1 lg-mb2" key={fk.id}>
-                        <a className="QueryOption inline-block no-decoration p2 lg-p2" href="#" onClick={component.clickedForeignKey.bind(null, fk)}>
-                            {relationName}
-                        </a>
-                    </li>
-                )
-            });
-
-            return (
-                <div className="VisualizationSettings wrapper QueryBuilder-section clearfix">
-                    <h3 className="mb1 lg-mb2">Relationships:</h3>
-                    <ul>
-                        {relationships}
-                    </ul>
-                </div>
-            );
-=======
             // no footer on object detail
             return false;
->>>>>>> 15699d9c
-
         } else {
             var vizControls;
             if (this.props.result && this.props.result.error === undefined) {
