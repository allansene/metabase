/* @flow weak */

import crossfilter from "crossfilter";
import d3 from "d3";
import dc from "dc";
import _ from "underscore";
<<<<<<< HEAD
import { updateIn } from "icepick";
=======
import { updateIn, getIn } from "icepick";
import { t } from 'c-3po';
>>>>>>> a0044dc1

import {
    computeSplit,
    getFriendlyName,
    getXValues,
    colorShades
} from "./utils";

import { minTimeseriesUnit, computeTimeseriesDataInverval } from "./timeseries";

import { computeNumericDataInverval } from "./numeric";

import { applyChartTimeseriesXAxis, applyChartQuantitativeXAxis, applyChartOrdinalXAxis, applyChartYAxis } from "./apply_axis";

import { setupTooltips } from "./apply_tooltips";

import fillMissingValuesInDatas from "./fill_data";

import {
    HACK_parseTimestamp,
    NULL_DIMENSION_WARNING,
    forceSortedGroupsOfGroups,
    initChart, // TODO - probably better named something like `initChartParent`
    makeIndexMap,
    reduceGroup,
    isTimeseries,
    isQuantitative,
    isHistogram,
    isOrdinal,
    isHistogramBar,
    isStacked,
    isNormalized,
    getFirstNonEmptySeries,
    isDimensionTimeseries,
    isDimensionNumeric,
    isRemappedToString,
    isMultiCardSeries
} from "./renderer_utils";

import lineAndBarOnRender from "./LineAreaBarPostRender";

import { formatNumber } from "metabase/lib/formatting";
import { isStructured } from "metabase/meta/Card";

import { updateDateTimeFilter, updateNumericFilter } from "metabase/qb/lib/actions";

import { lineAddons } from "./graph/addons"
import { initBrush } from "./graph/brush";

import type { VisualizationProps } from "metabase/meta/types/Visualization"


const BAR_PADDING_RATIO = 0.2;
const DEFAULT_INTERPOLATION = "linear";

const UNAGGREGATED_DATA_WARNING = (col) => `"${getFriendlyName(col)}" is an unaggregated field: if it has more than one value at a point on the x-axis, the values will be summed.`

const enableBrush = (series, onChangeCardAndRun) => !!(
    onChangeCardAndRun &&
    !isMultiCardSeries(series) &&
    isStructured(series[0].card) &&
    !isRemappedToString(series)
);

/************************************************************ SETUP ************************************************************/

function checkSeriesIsValid({ series, maxSeries }) {
    if (getFirstNonEmptySeries(series).data.cols.length < 2) {
        throw new Error("This chart type requires at least 2 columns.");
    }

<<<<<<< HEAD
    if (series.length > maxSeries) {
        throw new Error(`This chart type doesn't support more than ${maxSeries} series of data.`);
    }
}
=======
const UNAGGREGATED_DATA_WARNING = (col) => t`"${getFriendlyName(col)}" is an unaggregated field: if it has more than one value at a point on the x-axis, the values will be summed.`
const NULL_DIMENSION_WARNING = t`Data includes missing dimension values.`;
>>>>>>> a0044dc1

function getDatas({ settings, series }, warn) {
    return series.map((s) =>
        s.data.rows.map(row => {
            const newRow = [
                // don't parse as timestamp if we're going to display as a quantitative scale, e.x. years and Unix timestamps
                (isDimensionTimeseries(series) && !isQuantitative(settings)) ? HACK_parseTimestamp(row[0], s.data.cols[0].unit, warn) :
                isDimensionNumeric(series) ? row[0] :
                String(row[0])
                , ...row.slice(1)
            ]
            // $FlowFixMe: _origin not typed
            newRow._origin = row._origin;
            return newRow;
        })
    );
}

function getXInterval({ settings, series }, xValues) {
    if (isTimeseries(settings)) {
        // compute the interval
        const unit = minTimeseriesUnit(series.map(s => s.data.cols[0].unit));
        return computeTimeseriesDataInverval(xValues, unit);
    } else if (isQuantitative(settings) || isHistogram(settings)) {
        // Get the bin width from binning_info, if available
        // TODO: multiseries?
        const binningInfo = getFirstNonEmptySeries(series).data.cols[0].binning_info;
        if (binningInfo) return binningInfo.bin_width;

        // Otherwise try to infer from the X values
        return computeNumericDataInverval(xValues);
    }
}

function getXAxisProps(props, datas) {
    const xValues = getXValues(datas, props.chartType);

    return {
        xValues,
        xDomain: d3.extent(xValues),
        xInterval: getXInterval(props, xValues)
    };
}


///------------------------------------------------------------ DIMENSIONS & GROUPS ------------------------------------------------------------///

function getDimensionsAndGroupsForScatterChart(datas) {
    const dataset = crossfilter();
    datas.map(data => dataset.add(data));

    const dimension = dataset.dimension(row => row);
    const groups = datas.map(data => {
        const dim = crossfilter(data).dimension(row => row);
        return [
            dim.group().reduceSum((d) => d[2] || 1)
        ]
    });

    return { dimension, groups };
}


/// Add '% ' in from of the names of the appropriate series. E.g. 'Sum' becomes '% Sum'
function addPercentSignsToDisplayNames(series) {
    return series.map(s => updateIn(s, ["data", "cols", 1], (col) => ({
        ...col,
        display_name: "% " + getFriendlyName(col)
    })));
}

function getDimensionsAndGroupsAndUpdateSeriesDisplayNamesForStackedChart(props, datas, warn) {
    const dataset = crossfilter();

    const normalized = isNormalized(props.settings, datas);
    // get the sum of the metric for each dimension value in order to scale
    const scaleFactors = {};
    if (normalized) {
        for (const data of datas) {
            for (const [d, m] of data) {
                scaleFactors[d] = (scaleFactors[d] || 0) + m;
            }
        }

        props.series = addPercentSignsToDisplayNames(props.series);
    }

    datas.map((data, i) =>
        dataset.add(data.map(d => ({
            [0]: d[0],
            [i + 1]: normalized ? (d[1] / scaleFactors[d[0]]) : d[1]
        })))
    );

    const dimension = dataset.dimension(d => d[0]);
    const groups = [
        datas.map((data, seriesIndex) =>
            reduceGroup(dimension.group(), seriesIndex + 1, () => warn(UNAGGREGATED_DATA_WARNING(props.series[seriesIndex].data.cols[0])))
        )
    ];

    return { dimension, groups };
}

function getDimensionsAndGroupsForOther({ series }, datas, warn) {
    const dataset = crossfilter();
    datas.map(data => dataset.add(data));

    const dimension = dataset.dimension(d => d[0]);
    const groups = datas.map((data, seriesIndex) => {
        // If the value is empty, pass a dummy array to crossfilter
        data = data.length > 0 ? data : [[null, null]];

        const dim = crossfilter(data).dimension(d => d[0]);

<<<<<<< HEAD
        return data[0].slice(1).map((_, metricIndex) =>
            reduceGroup(dim.group(), metricIndex + 1, () => warn(UNAGGREGATED_DATA_WARNING(series[seriesIndex].data.cols[0])))
        );
    });
=======
    let scale;
    if (settings["graph.x_axis.scale"] === "pow") {
        scale = d3.scale.pow().exponent(0.5);
    } else if (settings["graph.x_axis.scale"] === "log") {
        scale = d3.scale.log().base(Math.E);
        if (!((xDomain[0] < 0 && xDomain[1] < 0) || (xDomain[0] > 0 && xDomain[1] > 0))) {
            throw t`X-axis must not cross 0 when using log scale.`;
        }
    } else {
        scale = d3.scale.linear();
    }
>>>>>>> a0044dc1

    return { dimension, groups };
}

/// Return an object containing the `dimension` and `groups` for the chart(s).
/// For normalized stacked charts, this also updates the dispaly names to add a percent in front of the name (e.g. 'Sum' becomes '% Sum')
function getDimensionsAndGroupsAndUpdateSeriesDisplayNames(props, datas, warn) {
    const { settings, chartType } = props;

    return chartType === "scatter"    ? getDimensionsAndGroupsForScatterChart(datas) :
           isStacked(settings, datas) ? getDimensionsAndGroupsAndUpdateSeriesDisplayNamesForStackedChart(props, datas, warn) :
           getDimensionsAndGroupsForOther(props, datas, warn);
}


///------------------------------------------------------------ Y AXIS PROPS ------------------------------------------------------------///

function getYAxisSplit({ settings, chartType, isScalarSeries, series }, datas, yExtents) {
    // don't auto-split if the metric columns are all identical, i.e. it's a breakout multiseries
    const hasDifferentYAxisColumns = _.uniq(series.map(s => s.data.cols[1])).length > 1;
    if (!isScalarSeries && chartType !== "scatter" && !isStacked(settings, datas) && hasDifferentYAxisColumns && settings["graph.y_axis.auto_split"] !== false) {
        return computeSplit(yExtents);
    }
    return [series.map((s,i) => i)];
}

function getYAxisSplitLeftAndRight(series, yAxisSplit, yExtents) {
    return yAxisSplit.map(indexes => ({
        series: indexes.map(index => series[index]),
        extent: d3.extent([].concat(...indexes.map(index => yExtents[index])))
    }));
}


function getIsSplitYAxis(left, right) {
    return (right && right.series.length) && (left && left.series.length > 0);
}

function getYAxisProps(props, groups, datas) {
    const yExtents = groups.map(group => d3.extent(group[0].all(), d => d.value));
    const yAxisSplit = getYAxisSplit(props, datas, yExtents);

    const [ yLeftSplit, yRightSplit ] = getYAxisSplitLeftAndRight(props.series, yAxisSplit, yExtents);

    return {
        yExtents,
        yAxisSplit,
        yExtent: d3.extent([].concat(...yExtents)),
        yLeftSplit,
        yRightSplit,
        isSplit: getIsSplitYAxis(yLeftSplit, yRightSplit)
    };
}

/// make the `onBrushChange()` and `onBrushEnd()` functions we'll use later, as well as an `isBrushing()` function to check
/// current status.
function makeBrushChangeFunctions({ series, onChangeCardAndRun }) {
    let _isBrushing = false;

    const isBrushing = () => _isBrushing;

    function onBrushChange() {
        _isBrushing = true;
    }

<<<<<<< HEAD
    function onBrushEnd(range) {
        _isBrushing = false;
        if (range) {
            const column = series[0].data.cols[0];
            const card = series[0].card;
            const [start, end] = range;
            if (isDimensionTimeseries(series)) {
                onChangeCardAndRun({ nextCard: updateDateTimeFilter(card, column, start, end), previousCard: card });
            } else {
                onChangeCardAndRun({ nextCard: updateNumericFilter(card, column, start, end), previousCard: card });
=======
    if (axis.setting("auto_range")) {
        // elasticY not compatible with log scale
        if (axis.setting("scale") !== "log") {
            // TODO: right axis?
            chart.elasticY(true);
        } else {
            if (!((yExtent[0] < 0 && yExtent[1] < 0) || (yExtent[0] > 0 && yExtent[1] > 0))) {
                throw t`Y-axis must not cross 0 when using log scale.`;
>>>>>>> a0044dc1
            }
        }
<<<<<<< HEAD
=======
        axis.scale(scale);
    } else {
        if (axis.setting("scale") === "log" && !(
            (axis.setting("min") < 0 && axis.setting("max") < 0) ||
            (axis.setting("min") > 0 && axis.setting("max") > 0)
        )) {
            throw t`Y-axis must not cross 0 when using log scale.`;
        }
        axis.scale(scale.domain([axis.setting("min"), axis.setting("max")]))
>>>>>>> a0044dc1
    }

    return { isBrushing, onBrushChange, onBrushEnd };
}


/************************************************************ INDIVIDUAL CHART SETUP ************************************************************/

function getDcjsChart(cardType, parent) {
    switch (cardType) {
        case "line":    return lineAddons(dc.lineChart(parent));
        case "area":    return lineAddons(dc.lineChart(parent));
        case "bar":     return dc.barChart(parent);
        case "scatter": return dc.bubbleChart(parent);
        default:        return dc.barChart(parent);
    }
}

function applyChartLineBarSettings(chart, settings, chartType) {
    // LINE/AREA:
    // for chart types that have an 'interpolate' option (line/area charts), enable based on settings
    if (chart.interpolate) chart.interpolate(settings["line.interpolate"] || DEFAULT_INTERPOLATION);

    // AREA:
    if (chart.renderArea) chart.renderArea(chartType === "area");

    // BAR:
    if (chart.barPadding) chart.barPadding(BAR_PADDING_RATIO)
                               .centerBar(settings["graph.x_axis.scale"] !== "ordinal");
}


// TODO - give this a good name when I figure out what it does
function doScatterChartStuff(chart, datas, index, { yExtent, yExtents }) {
    chart.keyAccessor((d) => d.key[0])
         .valueAccessor((d) => d.key[1])

    if (chart.radiusValueAccessor) {
        const isBubble = datas[index][0].length > 2;
        if (isBubble) {
            const BUBBLE_SCALE_FACTOR_MAX = 64;
            chart
                .radiusValueAccessor((d) => d.value)
                .r(d3.scale.sqrt()
                     .domain([0, yExtent[1] * BUBBLE_SCALE_FACTOR_MAX])
                     .range([0, 1])
                );
        } else {
            chart.radiusValueAccessor((d) => 1)
            chart.MIN_RADIUS = 3
        }
        chart.minRadiusWithLabel(Infinity);
    }
}

/// set the colors for a CHART based on the number of series and type of chart
/// see http://dc-js.github.io/dc.js/docs/html/dc.colorMixin.html
function setChartColor({ settings, chartType }, chart, groups, index) {
    const group  = groups[index];
    const colors = settings["graph.colors"];

    // multiple series
    if (groups.length > 1 || chartType === "scatter") {
        // multiple stacks
        if (group.length > 1) {
            // compute shades of the assigned color
            chart.ordinalColors(colorShades(colors[index % colors.length], group.length));
        } else {
            chart.colors(colors[index % colors.length]);
        }
    } else {
        chart.ordinalColors(colors);
    }
}

/// Return a sequence of little charts for each of the groups.
function getCharts(props, yAxisProps, parent, datas, groups, dimension, { onBrushChange, onBrushEnd }) {
    const { settings, chartType, series, onChangeCardAndRun } = props;
    const { yAxisSplit } = yAxisProps;

    return groups.map((group, index) => {
        const chart = getDcjsChart(chartType, parent);

        if (enableBrush(series, onChangeCardAndRun)) initBrush(parent, chart, onBrushChange, onBrushEnd);

        // disable clicks
        chart.onClick = () => {};

        chart.dimension(dimension)
             .group(group[0])
             .transitionDuration(0)
             .useRightYAxis(yAxisSplit.length > 1 && yAxisSplit[1].includes(index));

        if (chartType === "scatter") doScatterChartStuff(chart, datas, index, yAxisProps);

        if (chart.defined) {
            chart.defined(
                settings["line.missing"] === "none" ?
                (d) => d.y != null :
                (d) => true
            );
        }

        setChartColor(props, chart, groups, index);

        for (let i = 1; i < group.length; i++) {
            chart.stack(group[i]);
        }

        applyChartLineBarSettings(chart, settings, chartType);

        return chart;
    });
}


/************************************************************ OTHER SETUP ************************************************************/

/// Add a `goalChart` to the end of `charts`, and return an appropriate `onGoalHover` function as needed.
function addGoalChartAndGetOnGoalHover({ settings, onHoverChange }, xDomain, parent, charts) {
    if (!settings["graph.show_goal"]) return () => {};

    const goalValue     = settings["graph.goal_value"];
    const goalData      = [[xDomain[0], goalValue], [xDomain[1], goalValue]];
    const goalDimension = crossfilter(goalData).dimension(d => d[0]);

<<<<<<< HEAD
    // Take the last point rather than summing in case xDomain[0] === xDomain[1], e.x. when the chart
    // has just a single row / datapoint
    const goalGroup = goalDimension.group().reduce((p,d) => d[1], (p,d) => p, () => 0);
    const goalIndex = charts.length;
=======
            let { x, y, width } = goalLine.getBBox ? goalLine.getBBox() : { x: 0, y: 0, width: 0 };

            const labelOnRight = !isSplitAxis;
            chart.selectAll(".goal .stack._0")
                .append("text")
                .text(t`Goal`)
                .attr({
                    x: labelOnRight ? x + width : x,
                    y: y - 5,
                    "text-anchor": labelOnRight ? "end" : "start",
                    "font-weight": "bold",
                    fill: "rgb(157,160,164)",
                })
                .on("mouseenter", function() { onGoalHover(this); })
                .on("mouseleave", function() { onGoalHover(null); })
        }
    }
>>>>>>> a0044dc1

    const goalChart = dc.lineChart(parent)
                        .dimension(goalDimension)
                        .group(goalGroup)
                        .on('renderlet', function (chart) {
                            // remove "sub" class so the goal is not used in voronoi computation
                            chart.select(".sub._"+goalIndex)
                                 .classed("sub", false)
                                 .classed("goal", true);
                        });
    charts.push(goalChart);

    return (element) => {
        onHoverChange(element && {
            element,
            data: [{ key: "Goal", value: goalValue }]
        });
    };
}

function applyXAxisSettings({ settings, series }, xAxisProps, parent) {
    if      (isTimeseries(settings))     applyChartTimeseriesXAxis(parent, settings, series, xAxisProps);
    else if (isQuantitative(settings)) applyChartQuantitativeXAxis(parent, settings, series, xAxisProps);
    else                                    applyChartOrdinalXAxis(parent, settings, series, xAxisProps);
}

function applyYAxisSettings({ settings }, { yLeftSplit, yRightSplit }, parent) {
    if (yLeftSplit  &&  yLeftSplit.series.length > 0) applyChartYAxis(parent, settings, yLeftSplit.series,  yLeftSplit.extent,  "left");
    if (yRightSplit && yRightSplit.series.length > 0) applyChartYAxis(parent, settings, yRightSplit.series, yRightSplit.extent, "right");
}


// TODO - better name
function doGroupedBarStuff(parent) {
    parent.on("renderlet.grouped-bar", function (chart) {
        // HACK: dc.js doesn't support grouped bar charts so we need to manually resize/reposition them
        // https://github.com/dc-js/dc.js/issues/558
        const barCharts = chart.selectAll(".sub rect:first-child")[0].map(node => node.parentNode.parentNode.parentNode);
        if (barCharts.length > 0) {
            const oldBarWidth      = parseFloat(barCharts[0].querySelector("rect").getAttribute("width"));
            const newBarWidthTotal = oldBarWidth / barCharts.length;
            const seriesPadding    = newBarWidthTotal < 4 ? 0 :
                                     newBarWidthTotal < 8 ? 1 :
                                     2;
            const newBarWidth      = Math.max(1, newBarWidthTotal - seriesPadding);

            chart.selectAll("g.sub rect").attr("width", newBarWidth);
            barCharts.forEach((barChart, index) => {
                barChart.setAttribute("transform", "translate(" + ((newBarWidth + seriesPadding) * index) + ", 0)");
            });
        }
    });
}

// TODO - better name
function doHistogramBarStuff(parent) {
    parent.on("renderlet.histogram-bar", function (chart) {
        const barCharts = chart.selectAll(".sub rect:first-child")[0].map(node => node.parentNode.parentNode.parentNode);
        if (!barCharts.length) return;

        // manually size bars to fill space, minus 1 pixel padding
        const bars        = barCharts[0].querySelectorAll("rect");
        const barWidth    = parseFloat(bars[0].getAttribute("width"));
        const newBarWidth = parseFloat(bars[1].getAttribute("x")) - parseFloat(bars[0].getAttribute("x")) - 1;
        if (newBarWidth > barWidth) {
            chart.selectAll("g.sub .bar").attr("width", newBarWidth);
        }

        // shift half of bar width so ticks line up with start of each bar
        for (const barChart of barCharts) {
            barChart.setAttribute("transform", `translate(${barWidth / 2}, 0)`);
        }
    });
}




/************************************************************ PUTTING IT ALL TOGETHER ************************************************************/

type LineAreaBarProps = VisualizationProps & {
    chartType: "line" | "area" | "bar" | "scatter",
    isScalarSeries: boolean,
    maxSeries: number
}

<<<<<<< HEAD
export default function lineAreaBar(element: Element, props: LineAreaBarProps) {
    const { onRender, chartType, isScalarSeries, settings} = props;
=======
export default function lineAreaBar(element: Element, {
    series,
    onHoverChange,
    onVisualizationClick,
    onRender,
    chartType,
    isScalarSeries,
    settings,
    maxSeries,
    onChangeCardAndRun
}: LineAreaBarProps) {
    const colors = settings["graph.colors"];

    // force histogram to be ordinal axis with zero-filled missing points
    const isHistogram = settings["graph.x_axis.scale"] === "histogram";
    if (isHistogram) {
        settings["line.missing"] = "zero";
        settings["graph.x_axis.scale"] = "ordinal"
    }

    // bar histograms have special tick formatting:
    // * aligned with beginning of bar to show bin boundaries
    // * label only shows beginning value of bin
    // * includes an extra tick at the end for the end of the last bin
    const isHistogramBar = isHistogram && chartType === "bar";

    const isTimeseries = settings["graph.x_axis.scale"] === "timeseries";
    const isQuantitative = ["linear", "log", "pow"].indexOf(settings["graph.x_axis.scale"]) >= 0;
    const isOrdinal = !isTimeseries && !isQuantitative;

    // is this a dashboard multiseries?
    // TODO: better way to detect this?
    const isMultiCardSeries = series.length > 1 &&
        getIn(series, [0, "card", "id"]) !== getIn(series, [1, "card", "id"]);


    // find the first nonempty single series
    // $FlowFixMe
    const firstSeries: SingleSeries = _.find(series, (s) => !datasetContainsNoResults(s.data));

    const isDimensionTimeseries = dimensionIsTimeseries(firstSeries.data);
    const isDimensionNumeric = dimensionIsNumeric(firstSeries.data);
    const isRemappedToString = hasRemappingAndValuesAreStrings(firstSeries.data);

    const enableBrush = !!(onChangeCardAndRun && !isMultiCardSeries && isStructured(series[0].card) && !isRemappedToString);

    if (firstSeries.data.cols.length < 2) {
        throw new Error(t`This chart type requires at least 2 columns.`);
    }

    if (series.length > maxSeries) {
        throw new Error(t`This chart type doesn't support more than ${maxSeries} series of data.`);
    }
>>>>>>> a0044dc1

    const warnings = {};
    const warn = (id) => {
        warnings[id] = (warnings[id] || 0) + 1;
    }

    checkSeriesIsValid(props);

    // force histogram to be ordinal axis with zero-filled missing points
    if (isHistogram(settings)) {
        settings["line.missing"]       = "zero";
        settings["graph.x_axis.scale"] = "ordinal"
    }

    const datas      = getDatas(props, warn);
    const xAxisProps = getXAxisProps(props, datas);

    fillMissingValuesInDatas(props, xAxisProps, datas);

    if (isScalarSeries) xAxisProps.xValues = datas.map(data => data[0][0]); // TODO - what is this for?

    const { dimension, groups } = getDimensionsAndGroupsAndUpdateSeriesDisplayNames(props, datas, warn);

    const yAxisProps = getYAxisProps(props, groups, datas);

    // Don't apply to linear or timeseries X-axis since the points are always plotted in order
    if (!isTimeseries(settings) && !isQuantitative(settings)) forceSortedGroupsOfGroups(groups, makeIndexMap(xAxisProps.xValues));

    const parent = dc.compositeChart(element);
    initChart(parent, element);

    const brushChangeFunctions = makeBrushChangeFunctions(props);

    const charts      = getCharts(props, yAxisProps, parent, datas, groups, dimension, brushChangeFunctions);
    const onGoalHover = addGoalChartAndGetOnGoalHover(props, xAxisProps.xDomain, parent, charts);

    parent.compose(charts);

    if      (groups.length > 1 && !props.isScalarSeries) doGroupedBarStuff(parent);
    else if (isHistogramBar(props))                      doHistogramBarStuff(parent);

    // HACK: compositeChart + ordinal X axis shenanigans. See https://github.com/dc-js/dc.js/issues/678 and https://github.com/dc-js/dc.js/issues/662
    parent._rangeBandPadding(chartType === "bar" ? BAR_PADDING_RATIO : 1) //

    applyXAxisSettings(props, xAxisProps, parent);

    // override tick format for bars. ticks are aligned with beginning of bar, so just show the start value
    if (isHistogramBar(props)) parent.xAxis().tickFormat(d => formatNumber(d));

    applyYAxisSettings(props, yAxisProps, parent);

    setupTooltips(props, datas, parent, brushChangeFunctions);

    parent.render();

    // apply any on-rendering functions (this code lives in `LineAreaBarPostRenderer`)
    lineAndBarOnRender(parent, settings, onGoalHover, yAxisProps.isSplit, isStacked(settings, datas));

    // only ordinal axis can display "null" values
    if (isOrdinal(settings)) delete warnings[NULL_DIMENSION_WARNING];

    if (onRender) onRender({
        yAxisSplit: yAxisProps.yAxisSplit,
        warnings: Object.keys(warnings)
    });

    return parent;
}

export const lineRenderer    = (element, props) => lineAreaBar(element, { ...props, chartType: "line" });
export const areaRenderer    = (element, props) => lineAreaBar(element, { ...props, chartType: "area" });
export const barRenderer     = (element, props) => lineAreaBar(element, { ...props, chartType: "bar" });
<<<<<<< HEAD
export const scatterRenderer = (element, props) => lineAreaBar(element, { ...props, chartType: "scatter" });
=======
export const scatterRenderer = (element, props) => lineAreaBar(element, { ...props, chartType: "scatter" });

export function rowRenderer(
  element,
  { settings, series, onHoverChange, onVisualizationClick, height }
) {
  const { cols } = series[0].data;

  if (series.length > 1) {
    throw new Error(t`Row chart does not support multiple series`);
  }

  const chart = dc.rowChart(element);

  // disable clicks
  chart.onClick = () => {};

  const colors = settings["graph.colors"];

  const formatDimension = (row) =>
      formatValue(row[0], { column: cols[0], type: "axis" })

  // dc.js doesn't give us a way to format the row labels from unformatted data, so we have to
  // do it here then construct a mapping to get the original dimension for tooltipsd/clicks
  const rows = series[0].data.rows.map(row => [
      formatDimension(row),
      row[1]
  ]);
  const formattedDimensionMap = new Map(rows.map(([formattedDimension], index) => [
      formattedDimension,
      series[0].data.rows[index][0]
  ]))

  const dataset = crossfilter(rows);
  const dimension = dataset.dimension(d => d[0]);
  const group = dimension.group().reduceSum(d => d[1]);
  const xDomain = d3.extent(rows, d => d[1]);
  const yValues = rows.map(d => d[0]);

  forceSortedGroup(group, makeIndexMap(yValues));

  initChart(chart, element);

  chart.on("renderlet.tooltips", chart => {
      if (onHoverChange) {
          chart.selectAll(".row rect").on("mousemove", (d, i) => {
            onHoverChange && onHoverChange({
                // for single series bar charts, fade the series and highlght the hovered element with CSS
                index: -1,
                event: d3.event,
                data: [
                  { key: getFriendlyName(cols[0]), value: formattedDimensionMap.get(d.key), col: cols[0] },
                  { key: getFriendlyName(cols[1]), value: d.value, col: cols[1] }
                ]
              });
          }).on("mouseleave", () => {
            onHoverChange && onHoverChange(null);
          });
      }

      if (onVisualizationClick) {
          chart.selectAll(".row rect").on("click", function(d) {
              onVisualizationClick({
                  value: d.value,
                  column: cols[1],
                  dimensions: [{
                      value: formattedDimensionMap.get(d.key),
                      column: cols[0]
                  }],
                  element: this
              })
          });
      }
  });

  chart
    .ordinalColors([ colors[0] ])
    .x(d3.scale.linear().domain(xDomain))
    .elasticX(true)
    .dimension(dimension)
    .group(group)
    .ordering(d => d.index);

  let labelPadHorizontal = 5;
  let labelPadVertical = 1;
  let labelsOutside = false;

  chart.on("renderlet.bar-labels", chart => {
    chart
      .selectAll("g.row text")
      .attr("text-anchor", labelsOutside ? "end" : "start")
      .attr("x", labelsOutside ? -labelPadHorizontal : labelPadHorizontal)
      .classed(labelsOutside ? "outside" : "inside", true);
  });

  if (settings["graph.y_axis.labels_enabled"]) {
    chart.on("renderlet.axis-labels", chart => {
      chart
        .svg()
        .append("text")
        .attr("class", "x-axis-label")
        .attr("text-anchor", "middle")
        .attr("x", chart.width() / 2)
        .attr("y", chart.height() - 10)
        .text(settings["graph.y_axis.title_text"]);
    });
  }

  // inital render
  chart.render();

  // bottom label height
  let axisLabelHeight = 0;
  if (settings["graph.y_axis.labels_enabled"]) {
    axisLabelHeight = chart
      .select(".x-axis-label")
      .node()
      .getBoundingClientRect().height;
    chart.margins().bottom += axisLabelHeight;
  }

  // cap number of rows to fit
  let rects = chart.selectAll(".row rect")[0];
  let containerHeight = rects[rects.length - 1].getBoundingClientRect().bottom -
    rects[0].getBoundingClientRect().top;
  let maxTextHeight = Math.max(
    ...chart.selectAll("g.row text")[0].map(
      e => e.getBoundingClientRect().height
    )
  );
  let rowHeight = maxTextHeight + chart.gap() + labelPadVertical * 2;
  let cap = Math.max(1, Math.floor(containerHeight / rowHeight));
  chart.cap(cap);

  chart.render();

  // check if labels overflow after rendering correct number of rows
  let maxTextWidth = 0;
  for (const elem of chart.selectAll("g.row")[0]) {
    let rect = elem.querySelector("rect").getBoundingClientRect();
    let text = elem.querySelector("text").getBoundingClientRect();
    maxTextWidth = Math.max(maxTextWidth, text.width);
    if (rect.width < text.width + labelPadHorizontal * 2) {
      labelsOutside = true;
    }
  }

  if (labelsOutside) {
    chart.margins().left += maxTextWidth;
    chart.render();
  }
}
>>>>>>> a0044dc1
<|MERGE_RESOLUTION|>--- conflicted
+++ resolved
@@ -4,12 +4,8 @@
 import d3 from "d3";
 import dc from "dc";
 import _ from "underscore";
-<<<<<<< HEAD
 import { updateIn } from "icepick";
-=======
-import { updateIn, getIn } from "icepick";
 import { t } from 'c-3po';
->>>>>>> a0044dc1
 
 import {
     computeSplit,
@@ -65,7 +61,7 @@
 const BAR_PADDING_RATIO = 0.2;
 const DEFAULT_INTERPOLATION = "linear";
 
-const UNAGGREGATED_DATA_WARNING = (col) => `"${getFriendlyName(col)}" is an unaggregated field: if it has more than one value at a point on the x-axis, the values will be summed.`
+const UNAGGREGATED_DATA_WARNING = (col) => t`"${getFriendlyName(col)}" is an unaggregated field: if it has more than one value at a point on the x-axis, the values will be summed.`
 
 const enableBrush = (series, onChangeCardAndRun) => !!(
     onChangeCardAndRun &&
@@ -78,18 +74,13 @@
 
 function checkSeriesIsValid({ series, maxSeries }) {
     if (getFirstNonEmptySeries(series).data.cols.length < 2) {
-        throw new Error("This chart type requires at least 2 columns.");
-    }
-
-<<<<<<< HEAD
+        throw new Error(t`This chart type requires at least 2 columns.`);
+    }
+
     if (series.length > maxSeries) {
-        throw new Error(`This chart type doesn't support more than ${maxSeries} series of data.`);
-    }
-}
-=======
-const UNAGGREGATED_DATA_WARNING = (col) => t`"${getFriendlyName(col)}" is an unaggregated field: if it has more than one value at a point on the x-axis, the values will be summed.`
-const NULL_DIMENSION_WARNING = t`Data includes missing dimension values.`;
->>>>>>> a0044dc1
+        throw new Error(t`This chart type doesn't support more than ${maxSeries} series of data.`);
+    }
+}
 
 function getDatas({ settings, series }, warn) {
     return series.map((s) =>
@@ -205,24 +196,10 @@
 
         const dim = crossfilter(data).dimension(d => d[0]);
 
-<<<<<<< HEAD
         return data[0].slice(1).map((_, metricIndex) =>
             reduceGroup(dim.group(), metricIndex + 1, () => warn(UNAGGREGATED_DATA_WARNING(series[seriesIndex].data.cols[0])))
         );
     });
-=======
-    let scale;
-    if (settings["graph.x_axis.scale"] === "pow") {
-        scale = d3.scale.pow().exponent(0.5);
-    } else if (settings["graph.x_axis.scale"] === "log") {
-        scale = d3.scale.log().base(Math.E);
-        if (!((xDomain[0] < 0 && xDomain[1] < 0) || (xDomain[0] > 0 && xDomain[1] > 0))) {
-            throw t`X-axis must not cross 0 when using log scale.`;
-        }
-    } else {
-        scale = d3.scale.linear();
-    }
->>>>>>> a0044dc1
 
     return { dimension, groups };
 }
@@ -288,7 +265,6 @@
         _isBrushing = true;
     }
 
-<<<<<<< HEAD
     function onBrushEnd(range) {
         _isBrushing = false;
         if (range) {
@@ -299,30 +275,8 @@
                 onChangeCardAndRun({ nextCard: updateDateTimeFilter(card, column, start, end), previousCard: card });
             } else {
                 onChangeCardAndRun({ nextCard: updateNumericFilter(card, column, start, end), previousCard: card });
-=======
-    if (axis.setting("auto_range")) {
-        // elasticY not compatible with log scale
-        if (axis.setting("scale") !== "log") {
-            // TODO: right axis?
-            chart.elasticY(true);
-        } else {
-            if (!((yExtent[0] < 0 && yExtent[1] < 0) || (yExtent[0] > 0 && yExtent[1] > 0))) {
-                throw t`Y-axis must not cross 0 when using log scale.`;
->>>>>>> a0044dc1
             }
         }
-<<<<<<< HEAD
-=======
-        axis.scale(scale);
-    } else {
-        if (axis.setting("scale") === "log" && !(
-            (axis.setting("min") < 0 && axis.setting("max") < 0) ||
-            (axis.setting("min") > 0 && axis.setting("max") > 0)
-        )) {
-            throw t`Y-axis must not cross 0 when using log scale.`;
-        }
-        axis.scale(scale.domain([axis.setting("min"), axis.setting("max")]))
->>>>>>> a0044dc1
     }
 
     return { isBrushing, onBrushChange, onBrushEnd };
@@ -449,30 +403,10 @@
     const goalData      = [[xDomain[0], goalValue], [xDomain[1], goalValue]];
     const goalDimension = crossfilter(goalData).dimension(d => d[0]);
 
-<<<<<<< HEAD
     // Take the last point rather than summing in case xDomain[0] === xDomain[1], e.x. when the chart
     // has just a single row / datapoint
     const goalGroup = goalDimension.group().reduce((p,d) => d[1], (p,d) => p, () => 0);
     const goalIndex = charts.length;
-=======
-            let { x, y, width } = goalLine.getBBox ? goalLine.getBBox() : { x: 0, y: 0, width: 0 };
-
-            const labelOnRight = !isSplitAxis;
-            chart.selectAll(".goal .stack._0")
-                .append("text")
-                .text(t`Goal`)
-                .attr({
-                    x: labelOnRight ? x + width : x,
-                    y: y - 5,
-                    "text-anchor": labelOnRight ? "end" : "start",
-                    "font-weight": "bold",
-                    fill: "rgb(157,160,164)",
-                })
-                .on("mouseenter", function() { onGoalHover(this); })
-                .on("mouseleave", function() { onGoalHover(null); })
-        }
-    }
->>>>>>> a0044dc1
 
     const goalChart = dc.lineChart(parent)
                         .dimension(goalDimension)
@@ -488,7 +422,7 @@
     return (element) => {
         onHoverChange(element && {
             element,
-            data: [{ key: "Goal", value: goalValue }]
+            data: [{ key: t`Goal`, value: goalValue }]
         });
     };
 }
@@ -559,64 +493,8 @@
     maxSeries: number
 }
 
-<<<<<<< HEAD
 export default function lineAreaBar(element: Element, props: LineAreaBarProps) {
     const { onRender, chartType, isScalarSeries, settings} = props;
-=======
-export default function lineAreaBar(element: Element, {
-    series,
-    onHoverChange,
-    onVisualizationClick,
-    onRender,
-    chartType,
-    isScalarSeries,
-    settings,
-    maxSeries,
-    onChangeCardAndRun
-}: LineAreaBarProps) {
-    const colors = settings["graph.colors"];
-
-    // force histogram to be ordinal axis with zero-filled missing points
-    const isHistogram = settings["graph.x_axis.scale"] === "histogram";
-    if (isHistogram) {
-        settings["line.missing"] = "zero";
-        settings["graph.x_axis.scale"] = "ordinal"
-    }
-
-    // bar histograms have special tick formatting:
-    // * aligned with beginning of bar to show bin boundaries
-    // * label only shows beginning value of bin
-    // * includes an extra tick at the end for the end of the last bin
-    const isHistogramBar = isHistogram && chartType === "bar";
-
-    const isTimeseries = settings["graph.x_axis.scale"] === "timeseries";
-    const isQuantitative = ["linear", "log", "pow"].indexOf(settings["graph.x_axis.scale"]) >= 0;
-    const isOrdinal = !isTimeseries && !isQuantitative;
-
-    // is this a dashboard multiseries?
-    // TODO: better way to detect this?
-    const isMultiCardSeries = series.length > 1 &&
-        getIn(series, [0, "card", "id"]) !== getIn(series, [1, "card", "id"]);
-
-
-    // find the first nonempty single series
-    // $FlowFixMe
-    const firstSeries: SingleSeries = _.find(series, (s) => !datasetContainsNoResults(s.data));
-
-    const isDimensionTimeseries = dimensionIsTimeseries(firstSeries.data);
-    const isDimensionNumeric = dimensionIsNumeric(firstSeries.data);
-    const isRemappedToString = hasRemappingAndValuesAreStrings(firstSeries.data);
-
-    const enableBrush = !!(onChangeCardAndRun && !isMultiCardSeries && isStructured(series[0].card) && !isRemappedToString);
-
-    if (firstSeries.data.cols.length < 2) {
-        throw new Error(t`This chart type requires at least 2 columns.`);
-    }
-
-    if (series.length > maxSeries) {
-        throw new Error(t`This chart type doesn't support more than ${maxSeries} series of data.`);
-    }
->>>>>>> a0044dc1
 
     const warnings = {};
     const warn = (id) => {
@@ -689,159 +567,4 @@
 export const lineRenderer    = (element, props) => lineAreaBar(element, { ...props, chartType: "line" });
 export const areaRenderer    = (element, props) => lineAreaBar(element, { ...props, chartType: "area" });
 export const barRenderer     = (element, props) => lineAreaBar(element, { ...props, chartType: "bar" });
-<<<<<<< HEAD
-export const scatterRenderer = (element, props) => lineAreaBar(element, { ...props, chartType: "scatter" });
-=======
-export const scatterRenderer = (element, props) => lineAreaBar(element, { ...props, chartType: "scatter" });
-
-export function rowRenderer(
-  element,
-  { settings, series, onHoverChange, onVisualizationClick, height }
-) {
-  const { cols } = series[0].data;
-
-  if (series.length > 1) {
-    throw new Error(t`Row chart does not support multiple series`);
-  }
-
-  const chart = dc.rowChart(element);
-
-  // disable clicks
-  chart.onClick = () => {};
-
-  const colors = settings["graph.colors"];
-
-  const formatDimension = (row) =>
-      formatValue(row[0], { column: cols[0], type: "axis" })
-
-  // dc.js doesn't give us a way to format the row labels from unformatted data, so we have to
-  // do it here then construct a mapping to get the original dimension for tooltipsd/clicks
-  const rows = series[0].data.rows.map(row => [
-      formatDimension(row),
-      row[1]
-  ]);
-  const formattedDimensionMap = new Map(rows.map(([formattedDimension], index) => [
-      formattedDimension,
-      series[0].data.rows[index][0]
-  ]))
-
-  const dataset = crossfilter(rows);
-  const dimension = dataset.dimension(d => d[0]);
-  const group = dimension.group().reduceSum(d => d[1]);
-  const xDomain = d3.extent(rows, d => d[1]);
-  const yValues = rows.map(d => d[0]);
-
-  forceSortedGroup(group, makeIndexMap(yValues));
-
-  initChart(chart, element);
-
-  chart.on("renderlet.tooltips", chart => {
-      if (onHoverChange) {
-          chart.selectAll(".row rect").on("mousemove", (d, i) => {
-            onHoverChange && onHoverChange({
-                // for single series bar charts, fade the series and highlght the hovered element with CSS
-                index: -1,
-                event: d3.event,
-                data: [
-                  { key: getFriendlyName(cols[0]), value: formattedDimensionMap.get(d.key), col: cols[0] },
-                  { key: getFriendlyName(cols[1]), value: d.value, col: cols[1] }
-                ]
-              });
-          }).on("mouseleave", () => {
-            onHoverChange && onHoverChange(null);
-          });
-      }
-
-      if (onVisualizationClick) {
-          chart.selectAll(".row rect").on("click", function(d) {
-              onVisualizationClick({
-                  value: d.value,
-                  column: cols[1],
-                  dimensions: [{
-                      value: formattedDimensionMap.get(d.key),
-                      column: cols[0]
-                  }],
-                  element: this
-              })
-          });
-      }
-  });
-
-  chart
-    .ordinalColors([ colors[0] ])
-    .x(d3.scale.linear().domain(xDomain))
-    .elasticX(true)
-    .dimension(dimension)
-    .group(group)
-    .ordering(d => d.index);
-
-  let labelPadHorizontal = 5;
-  let labelPadVertical = 1;
-  let labelsOutside = false;
-
-  chart.on("renderlet.bar-labels", chart => {
-    chart
-      .selectAll("g.row text")
-      .attr("text-anchor", labelsOutside ? "end" : "start")
-      .attr("x", labelsOutside ? -labelPadHorizontal : labelPadHorizontal)
-      .classed(labelsOutside ? "outside" : "inside", true);
-  });
-
-  if (settings["graph.y_axis.labels_enabled"]) {
-    chart.on("renderlet.axis-labels", chart => {
-      chart
-        .svg()
-        .append("text")
-        .attr("class", "x-axis-label")
-        .attr("text-anchor", "middle")
-        .attr("x", chart.width() / 2)
-        .attr("y", chart.height() - 10)
-        .text(settings["graph.y_axis.title_text"]);
-    });
-  }
-
-  // inital render
-  chart.render();
-
-  // bottom label height
-  let axisLabelHeight = 0;
-  if (settings["graph.y_axis.labels_enabled"]) {
-    axisLabelHeight = chart
-      .select(".x-axis-label")
-      .node()
-      .getBoundingClientRect().height;
-    chart.margins().bottom += axisLabelHeight;
-  }
-
-  // cap number of rows to fit
-  let rects = chart.selectAll(".row rect")[0];
-  let containerHeight = rects[rects.length - 1].getBoundingClientRect().bottom -
-    rects[0].getBoundingClientRect().top;
-  let maxTextHeight = Math.max(
-    ...chart.selectAll("g.row text")[0].map(
-      e => e.getBoundingClientRect().height
-    )
-  );
-  let rowHeight = maxTextHeight + chart.gap() + labelPadVertical * 2;
-  let cap = Math.max(1, Math.floor(containerHeight / rowHeight));
-  chart.cap(cap);
-
-  chart.render();
-
-  // check if labels overflow after rendering correct number of rows
-  let maxTextWidth = 0;
-  for (const elem of chart.selectAll("g.row")[0]) {
-    let rect = elem.querySelector("rect").getBoundingClientRect();
-    let text = elem.querySelector("text").getBoundingClientRect();
-    maxTextWidth = Math.max(maxTextWidth, text.width);
-    if (rect.width < text.width + labelPadHorizontal * 2) {
-      labelsOutside = true;
-    }
-  }
-
-  if (labelsOutside) {
-    chart.margins().left += maxTextWidth;
-    chart.render();
-  }
-}
->>>>>>> a0044dc1
+export const scatterRenderer = (element, props) => lineAreaBar(element, { ...props, chartType: "scatter" });