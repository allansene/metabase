--- conflicted
+++ resolved
@@ -4,12 +4,10 @@
 import { Table, Column } from "fixed-data-table";
 
 import Icon from "metabase/components/Icon.jsx";
-<<<<<<< HEAD
+
 import Popover from "metabase/components/Popover.jsx";
 import Value from "metabase/components/Value.jsx";
-=======
 import QuickFilterPopover from "metabase/query_builder/components/QuickFilterPopover.jsx";
->>>>>>> b8e614b8
 
 import MetabaseAnalytics from "metabase/lib/analytics";
 import { capitalize } from "metabase/lib/formatting";
@@ -167,10 +165,6 @@
 
     cellRenderer(cellData, cellDataKey, rowData, rowIndex, columnData, width) {
         const column = this.props.data.cols[cellDataKey];
-<<<<<<< HEAD
-=======
-        cellData = cellData != null ? formatValue(cellData, { column: column, jsx: true }) : null;
->>>>>>> b8e614b8
 
         var key = 'cl'+rowIndex+'_'+cellDataKey;
         if (this.props.cellIsClickableFn(rowIndex, cellDataKey)) {
@@ -192,15 +186,14 @@
             }
             const isFilterable = column.source !== "aggregation";
             return (
-<<<<<<< HEAD
-                <div key={key} onClick={this.showPopover.bind(this, rowIndex, cellDataKey)}>
+                <div
+                    key={key}
+                    className={cx({ "cursor-pointer": isFilterable })}
+                    onClick={this.showPopover.bind(this, rowIndex, cellDataKey)}
+                >
                     <span className="cellData">
                         <Value value={cellData} column={column} />
                     </span>
-=======
-                <div key={key} className={cx({ "cursor-pointer": isFilterable })} onClick={isFilterable && this.showPopover.bind(this, rowIndex, cellDataKey)}>
-                    <span className="cellData">{cellData}</span>
->>>>>>> b8e614b8
                     {popover}
                 </div>
             );
