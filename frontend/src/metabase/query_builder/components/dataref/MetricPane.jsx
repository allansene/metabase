/* eslint "react/prop-types": "warn" */
import React, { Component, PropTypes } from "react";

import DetailPane from "./DetailPane.jsx";
import QueryButton from "metabase/components/QueryButton.jsx";
import QueryDefinition from "./QueryDefinition.jsx";

import { createCard } from "metabase/lib/card";
import { createQuery } from "metabase/lib/query";

import _ from "underscore";

export default class MetricPane extends Component {
    constructor(props, context) {
        super(props, context);

        this.state = {
            table: undefined,
            tableForeignKeys: undefined
        };

        _.bindAll(this, "setQueryMetric");
    }

    static propTypes = {
        metric: PropTypes.object.isRequired,
        query: PropTypes.object,
        loadTableAndForeignKeysFn: PropTypes.func.isRequired,
<<<<<<< HEAD
        runQuery: PropTypes.func.isRequired,
        setQueryFn: PropTypes.func.isRequired,
=======
        runQueryFn: PropTypes.func.isRequired,
        setDatasetQuery: PropTypes.func.isRequired,
>>>>>>> 2d18bb81
        setCardAndRun: PropTypes.func.isRequired
    };

    componentWillMount() {
        this.props.loadTableAndForeignKeysFn(this.props.metric.table_id).then((result) => {
            this.setState({
                table: result.table,
                tableForeignKeys: result.foreignKeys
            });
        }).catch((error) => {
            this.setState({
                error: "An error occurred loading the table"
            });
        });
    }

    newCard() {
        let card = createCard();
        card.dataset_query = createQuery("query", this.state.table.db_id, this.state.table.id);
        return card;
    }

    setQueryMetric() {
        let card = this.newCard();
        card.dataset_query.query.aggregation = ["METRIC", this.props.metric.id];
        this.props.setCardAndRun(card);
    }

    render() {
        let { metric } = this.props;
        let { table, error } = this.state;

        let metricName = metric.name;

        let useForCurrentQuestion = [];
        let usefulQuestions = [];

        usefulQuestions.push(<QueryButton icon="number" text={"See " + metricName} onClick={this.setQueryMetric} />);

        return (
            <DetailPane
                name={metricName}
                description={metric.description}
                useForCurrentQuestion={useForCurrentQuestion}
                usefulQuestions={usefulQuestions}
                error={error}
                extra={table &&
                    <div>
                        <p className="text-bold">Metric Definition</p>
                        <QueryDefinition object={metric} tableMetadata={table} />
                    </div>
                }
            />
        );
    }
}<|MERGE_RESOLUTION|>--- conflicted
+++ resolved
@@ -26,13 +26,8 @@
         metric: PropTypes.object.isRequired,
         query: PropTypes.object,
         loadTableAndForeignKeysFn: PropTypes.func.isRequired,
-<<<<<<< HEAD
         runQuery: PropTypes.func.isRequired,
-        setQueryFn: PropTypes.func.isRequired,
-=======
-        runQueryFn: PropTypes.func.isRequired,
         setDatasetQuery: PropTypes.func.isRequired,
->>>>>>> 2d18bb81
         setCardAndRun: PropTypes.func.isRequired
     };
 
