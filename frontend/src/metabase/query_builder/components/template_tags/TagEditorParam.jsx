/* @flow weak */

import React, { Component } from "react";
import { t } from 'c-3po';
import Toggle from "metabase/components/Toggle.jsx";
import Input from "metabase/components/Input.jsx";
import Select, { Option } from "metabase/components/Select.jsx";
import ParameterValueWidget from "metabase/parameters/components/ParameterValueWidget.jsx";

import { parameterOptionsForField } from "metabase/meta/Dashboard";

import _ from "underscore";

import type { TemplateTag } from "metabase/meta/types/Query"

import Field from "metabase-lib/lib/metadata/Field";

type Props = {
    tag: TemplateTag,
    onUpdate: (tag: TemplateTag) => void,
    databaseFields: Field[]
}

export default class TagEditorParam extends Component {
    props: Props;

    setParameterAttribute(attr, val) {
        // only register an update if the value actually changes
        if (this.props.tag[attr] !== val) {
            this.props.onUpdate({
                ...this.props.tag,
                [attr]: val
            });
        }
    }

    setRequired(required) {
        if (this.props.tag.required !== required) {
            this.props.onUpdate({
                ...this.props.tag,
                required: required,
                default: undefined
            });
        }
    }

    setType(type) {
        if (this.props.tag.type !== type) {
            this.props.onUpdate({
                ...this.props.tag,
                type: type,
                dimension: undefined,
                widget_type: undefined
            });
        }
    }

    setDimension(fieldId) {
        const { tag, onUpdate, databaseFields } = this.props;
        const dimension = ["field-id", fieldId];
        if (!_.isEqual(tag.dimension !== dimension)) {
            const field = _.findWhere(databaseFields, { id: fieldId });
            if (!field) {
                return;
            }
            const options = parameterOptionsForField(new Field(field));
            let widget_type;
            if (tag.widget_type && _.findWhere(options, { type: tag.widget_type })) {
                widget_type = tag.widget_type;
            } else if (options.length > 0) {
                widget_type = options[0].type;
            }
            onUpdate({
                ...tag,
                dimension,
                widget_type
            });
        }
    }

    render() {
        const { tag, databaseFields } = this.props;

        let dabaseHasSchemas = false;
        if (databaseFields) {
            let schemas = _.chain(databaseFields).pluck("schema").uniq().value();
            dabaseHasSchemas = schemas.length > 1;
        }

        let widgetOptions;
        if (tag.type === "dimension" && Array.isArray(tag.dimension)) {
            const field = _.findWhere(databaseFields, { id: tag.dimension[1] });
            if (field) {
                widgetOptions = parameterOptionsForField(new Field(field));
            }
        }

        return (
            <div className="pb2 mb2 border-bottom border-dark">
                <h3 className="pb2">{tag.name}</h3>

                <div className="pb1">
<<<<<<< HEAD
                    <h5 className="pb1 text-normal">Filter label</h5>
                    <Input
=======
                    <h5 className="pb1 text-normal">{t`Filter label`}</h5>
                    <input
>>>>>>> f8044f35
                        type="text"
                        value={tag.display_name}
                        className="AdminSelect p1 text-bold text-grey-4 bordered border-med rounded full"
                        onBlurChange={(e) => this.setParameterAttribute("display_name", e.target.value)}
                    />
                </div>

                <div className="pb1">
                    <h5 className="pb1 text-normal">{t`Variable type`}</h5>
                    <Select
                        className="border-med bg-white block"
                        value={tag.type}
                        onChange={(e) => this.setType(e.target.value)}
                        isInitiallyOpen={!tag.type}
<<<<<<< HEAD
                        placeholder="Select…"
                        height={300}
=======
                        placeholder={t`Select…`}
>>>>>>> f8044f35
                    >
                        <Option value="text">{t`Text`}</Option>
                        <Option value="number">{t`Number`}</Option>
                        <Option value="date">{t`Date`}</Option>
                        <Option value="dimension">{t`Field Filter`}</Option>
                    </Select>
                </div>

                { tag.type === "dimension" &&
                    <div className="pb1">
                        <h5 className="pb1 text-normal">{t`Field to map to`}</h5>
                        <Select
                            className="border-med bg-white block"
                            value={Array.isArray(tag.dimension) ? tag.dimension[1] : null}
                            onChange={(e) => this.setDimension(e.target.value)}
                            searchProp="name"
                            searchCaseInsensitive
                            isInitiallyOpen={!tag.dimension}
<<<<<<< HEAD
                            placeholder="Select…"
                            rowHeight={60}
                            width={280}
=======
                            placeholder={t`Select…`}
>>>>>>> f8044f35
                        >
                            {databaseFields && databaseFields.map(field =>
                                <Option key={field.id} value={field.id} name={field.name}>
                                    <div className="cursor-pointer">
                                        <div className="h6 text-bold text-uppercase text-grey-2">{dabaseHasSchemas && (field.schema + " > ")}{field.table_name}</div>
                                        <div className="h4 text-bold text-default">{field.name}</div>
                                    </div>
                                </Option>
                            )}
                        </Select>

                    </div>
                }

                { widgetOptions && widgetOptions.length > 0 &&
                    <div className="pb1">
                        <h5 className="pb1 text-normal">{t`Filter widget type`}</h5>
                        <Select
                            className="border-med bg-white block"
                            value={tag.widget_type}
                            onChange={(e) => this.setParameterAttribute("widget_type", e.target.value)}
                            isInitiallyOpen={!tag.widget_type}
                            placeholder={t`Select…`}
                        >
                            {[{ name: "None", type: undefined }].concat(widgetOptions).map(widgetOption =>
                                <Option key={widgetOption.type} value={widgetOption.type}>
                                    {widgetOption.name}
                                </Option>
                            )}
                        </Select>
                    </div>
                }

                { tag.type !== "dimension" &&
                    <div className="flex align-center pb1">
                        <h5 className="text-normal mr1">{t`Required?`}</h5>
                        <Toggle value={tag.required} onChange={(value) => this.setRequired(value)} />
                    </div>
                }

                { ((tag.type !== "dimension" && tag.required) || (tag.type === "dimension" || tag.widget_type)) &&
                    <div className="pb1">
                        <h5 className="pb1 text-normal">{t`Default filter widget value`}</h5>
                        <ParameterValueWidget
                            parameter={{
                                type: tag.widget_type || (tag.type === "date" ? "date/single" : null)
                            }}
                            value={tag.default}
                            setValue={(value) => this.setParameterAttribute("default", value)}
                            className="AdminSelect p1 text-bold text-grey-4 bordered border-med rounded bg-white"
                            isEditing
                            commitImmediately
                        />
                    </div>
                }
            </div>
        );
    }
}<|MERGE_RESOLUTION|>--- conflicted
+++ resolved
@@ -100,13 +100,8 @@
                 <h3 className="pb2">{tag.name}</h3>
 
                 <div className="pb1">
-<<<<<<< HEAD
-                    <h5 className="pb1 text-normal">Filter label</h5>
+                    <h5 className="pb1 text-normal">{t`Filter label`}</h5>
                     <Input
-=======
-                    <h5 className="pb1 text-normal">{t`Filter label`}</h5>
-                    <input
->>>>>>> f8044f35
                         type="text"
                         value={tag.display_name}
                         className="AdminSelect p1 text-bold text-grey-4 bordered border-med rounded full"
@@ -121,12 +116,8 @@
                         value={tag.type}
                         onChange={(e) => this.setType(e.target.value)}
                         isInitiallyOpen={!tag.type}
-<<<<<<< HEAD
-                        placeholder="Select…"
+                        placeholder={t`Select…`}
                         height={300}
-=======
-                        placeholder={t`Select…`}
->>>>>>> f8044f35
                     >
                         <Option value="text">{t`Text`}</Option>
                         <Option value="number">{t`Number`}</Option>
@@ -145,13 +136,9 @@
                             searchProp="name"
                             searchCaseInsensitive
                             isInitiallyOpen={!tag.dimension}
-<<<<<<< HEAD
-                            placeholder="Select…"
+                            placeholder={t`Select…`}
                             rowHeight={60}
                             width={280}
-=======
-                            placeholder={t`Select…`}
->>>>>>> f8044f35
                         >
                             {databaseFields && databaseFields.map(field =>
                                 <Option key={field.id} value={field.id} name={field.name}>
