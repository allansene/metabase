--- conflicted
+++ resolved
@@ -68,11 +68,7 @@
 }
 
 @connect(mapStateToProps, mapDispatchToProps)
-<<<<<<< HEAD
-@title(({ features }) => features && features.model.display_name || "Field")
-=======
-@title(({ xray }) => xray && xray.field.display_name || t`Field`)
->>>>>>> 0214dbc6
+@title(({ features }) => features && features.model.display_name || t`Field`)
 class FieldXRay extends Component {
     props: Props
 
@@ -163,36 +159,21 @@
                             { isDate(features.model) && <Periodicity xray={features} /> }
 
                             <StatGroup
-<<<<<<< HEAD
-                                heading="Values overview"
+                                heading={t`Values overview`}
                                 xray={features}
-=======
-                                heading={t`Values overview`}
-                                xray={xray}
->>>>>>> 0214dbc6
                                 stats={VALUES_OVERVIEW}
                             />
 
                             <StatGroup
-<<<<<<< HEAD
-                                heading="Statistical overview"
+                                heading={t`Statistical overview`}
                                 xray={features}
-=======
-                                heading={t`Statistical overview`}
-                                xray={xray}
->>>>>>> 0214dbc6
                                 showDescriptions
                                 stats={STATS_OVERVIEW}
                             />
 
                             <StatGroup
-<<<<<<< HEAD
-                                heading="Robots"
+                                heading={t`Robots`}
                                 xray={features}
-=======
-                                heading={t`Robots`}
-                                xray={xray}
->>>>>>> 0214dbc6
                                 showDescriptions
                                 stats={ROBOTS}
                             />
