import React, { Component } from 'react'
import { connect } from 'react-redux'
import title from 'metabase/hoc/Title'
import { t } from 'c-3po';
import { Link } from 'react-router'
import { push } from "react-router-redux";

import LoadingAndErrorWrapper from 'metabase/components/LoadingAndErrorWrapper'
import { XRayPageWrapper, Heading } from 'metabase/xray/components/XRayLayout'
import { fetchSegmentXray, initialize } from 'metabase/xray/xray'

import Icon from 'metabase/components/Icon'
import CostSelect from 'metabase/xray/components/CostSelect'

import {
    getConstituents,
    getLoadingStatus,
    getError,
    getFeatures,
    getComparables,
    getIsAlreadyFetched
} from 'metabase/xray/selectors'

import Constituent from 'metabase/xray/components/Constituent'
import LoadingAnimation from 'metabase/xray/components/LoadingAnimation'

import { xrayLoadingMessages } from 'metabase/xray/utils'
import { ComparisonDropdown } from "metabase/xray/components/ComparisonDropdown";

type Props = {
    fetchSegmentXray: () => void,
    initialize: () => {},
    constituents: [],
    features: {
        table: Table,
        model: Segment,
    },
    params: {
        segmentId: number,
        cost: string,
    },
    isLoading: boolean,
    push: (string) => void,
    isAlreadyFetched: boolean,
    error: {}
}

const mapStateToProps = state => ({
    features:       getFeatures(state),
    constituents:   getConstituents(state),
    comparables:    getComparables(state),
    isLoading:      getLoadingStatus(state),
    isAlreadyFetched: getIsAlreadyFetched(state),
    error:          getError(state)
})

const mapDispatchToProps = {
    initialize,
    push,
    fetchSegmentXray
}

@connect(mapStateToProps, mapDispatchToProps)
<<<<<<< HEAD
@title(({ features }) => features && features.model.name || "Segment" )
=======
@title(({ xray }) => xray && xray.segment.name || t`Segment` )
>>>>>>> 0214dbc6
class SegmentXRay extends Component {

    props: Props

    componentWillMount () {
        this.props.initialize()
        this.fetch()
    }

    componentWillUnmount() {
        // HACK Atte Keinänen 9/20/17: We need this for now because the structure of `state.xray.features` isn't same
        // for all xray types and if switching to different kind of xray (= rendering different React container)
        // without resetting the state fails because `state.xray.features` subproperty lookups fail
        this.props.initialize();
    }

    fetch () {
        const { params, fetchSegmentXray } = this.props
        fetchSegmentXray(params.segmentId, params.cost)
    }

    componentDidUpdate (prevProps: Props) {
        if(prevProps.params.cost !== this.props.params.cost) {
            this.fetch()
        }
    }

    navigateToComparison(comparable: any) {
        const { features, push } = this.props

        const currentModelType = features.model["type-tag"]
        const comparableModelType = comparable["type-tag"]

        if (currentModelType === comparableModelType) {
            push(`/xray/compare/${currentModelType}s/${features.model.id}/${comparable.id}/approximate`)
        } else {
            push(`/xray/compare/${currentModelType}/${features.model.id}/${comparableModelType}/${comparable.id}/approximate`)
        }
    }

    render () {
        const { comparables, constituents, features, params, isLoading, isAlreadyFetched, error } = this.props
        return (
            <LoadingAndErrorWrapper
                loading={isLoading || !isAlreadyFetched}
                error={error}
                loadingMessages={xrayLoadingMessages}
                loadingScenes={[
                    <LoadingAnimation />
                ]}
                noBackground
            >
                { () =>
                    <XRayPageWrapper>
                        <div className="full">
                            <div className="mt4 mb2 flex align-center py2">
                                <div>
                                    <Link
                                        className="my2 px2 text-bold text-brand-hover inline-block bordered bg-white p1 h4 no-decoration shadowed rounded"
                                        to={`/xray/table/${features.table.id}/approximate`}
                                    >
                                        {features.table.display_name}
                                    </Link>
                                    <h1 className="mt2 flex align-center">
                                        {features.model.name}
                                        <Icon name="chevronright" className="mx1 text-grey-3" size={16} />
                                        <span className="text-grey-3">{t`X-ray`}</span>
                                    </h1>
                                    <p className="mt1 text-paragraph text-measure">
                                        {features.model.description}
                                    </p>
                                </div>
                                <div className="ml-auto flex align-center">
                                   <h3 className="mr2 text-grey-3">{t`Fidelity`}</h3>
                                    <CostSelect
                                        currentCost={params.cost}
                                        xrayType='segment'
                                        id={features.model.id}
                                    />
                                </div>
                            </div>
<<<<<<< HEAD
                            { comparables.length > 0 &&
                            <ComparisonDropdown
                                models={[features.model]}
                                comparables={comparables}
                            />
                            }
=======
                            <div>
                                <Link
                                    to={`/xray/compare/segment/${xray.segment.id}/table/${xray.table.id}/approximate`}
                                    className="Button bg-white text-brand-hover no-decoration"
                                >
                                    <Icon name="compare" className="mr1" />
                                    {t`Compare with all ${xray.table.display_name}`}
                                </Link>
                            </div>
>>>>>>> 0214dbc6
                            <div className="mt2">
                                <Heading heading={t`Fields in this segment`} />
                                <ol>
                                    { constituents.map((c, i) => {
                                        return (
                                            <li key={i}>
                                                <Constituent
                                                    constituent={c}
                                                />
                                            </li>
                                        )
                                    })}
                                </ol>
                            </div>
                        </div>
                    </XRayPageWrapper>
                }
            </LoadingAndErrorWrapper>
        )
    }
}

export default SegmentXRay<|MERGE_RESOLUTION|>--- conflicted
+++ resolved
@@ -61,11 +61,7 @@
 }
 
 @connect(mapStateToProps, mapDispatchToProps)
-<<<<<<< HEAD
-@title(({ features }) => features && features.model.name || "Segment" )
-=======
-@title(({ xray }) => xray && xray.segment.name || t`Segment` )
->>>>>>> 0214dbc6
+@title(({ features }) => features && features.model.name || t`Segment` )
 class SegmentXRay extends Component {
 
     props: Props
@@ -147,24 +143,12 @@
                                     />
                                 </div>
                             </div>
-<<<<<<< HEAD
                             { comparables.length > 0 &&
                             <ComparisonDropdown
                                 models={[features.model]}
                                 comparables={comparables}
                             />
                             }
-=======
-                            <div>
-                                <Link
-                                    to={`/xray/compare/segment/${xray.segment.id}/table/${xray.table.id}/approximate`}
-                                    className="Button bg-white text-brand-hover no-decoration"
-                                >
-                                    <Icon name="compare" className="mr1" />
-                                    {t`Compare with all ${xray.table.display_name}`}
-                                </Link>
-                            </div>
->>>>>>> 0214dbc6
                             <div className="mt2">
                                 <Heading heading={t`Fields in this segment`} />
                                 <ol>
