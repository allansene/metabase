(ns metabase.query-processor-test.expressions-test
  "Tests for expressions (calculated columns)."
  (:require [expectations :refer :all]
            [metabase
             [query-processor-test :refer :all]
             [util :as u]]
            [metabase.query-processor
             [expand :as ql]
             [interface :as qpi]]
            [metabase.test.data :as data]
            [metabase.test.data.datasets :as datasets]))

;; Test the expansion of the expressions clause
(expect
  {:expressions {:my-cool-new-field (qpi/map->Expression {:operator :*
<<<<<<< HEAD
                                                          :args [{:field-id 10, :fk-field-id nil, :datetime-unit nil,
                                                                  :binning-strategy nil, :binning-param nil}
                                                                 20.0]})}}                                            ; 20 should be converted to a FLOAT
=======
                                                          :args     [{:field-id      10,  :fk-field-id      nil,
                                                                      :datetime-unit nil, :binning-strategy nil,
                                                                      :binning-param nil}
                                                                     20.0]})}}                                            ; 20 should be converted to a FLOAT
>>>>>>> dad351eb
  (ql/expressions {} {:my-cool-new-field (ql/* (ql/field-id 10) 20)}))


;; Do a basic query including an expression
(datasets/expect-with-engines (engines-that-support :expressions)
  [[1 "Red Medicine"                 4  10.0646 -165.374 3 5.0]
   [2 "Stout Burgers & Beers"        11 34.0996 -118.329 2 4.0]
   [3 "The Apple Pan"                11 34.0406 -118.428 2 4.0]
   [4 "Wurstküche"                   29 33.9997 -118.465 2 4.0]
   [5 "Brite Spot Family Restaurant" 20 34.0778 -118.261 2 4.0]]
  (format-rows-by [int str int (partial u/round-to-decimals 4) (partial u/round-to-decimals 4) int float]
    (rows (data/run-query venues
            (ql/expressions {:my-cool-new-field (ql/+ $price 2)})
            (ql/limit 5)
            (ql/order-by (ql/asc $id))))))

;; Make sure FLOATING POINT division is done
(datasets/expect-with-engines (engines-that-support :expressions)
  [[1 "Red Medicine"           4 10.0646 -165.374 3 1.5]     ; 3 / 2 SHOULD BE 1.5, NOT 1 (!)
   [2 "Stout Burgers & Beers" 11 34.0996 -118.329 2 1.0]
   [3 "The Apple Pan"         11 34.0406 -118.428 2 1.0]]
  (format-rows-by [int str int (partial u/round-to-decimals 4) (partial u/round-to-decimals 4) int float]
    (rows (data/run-query venues
            (ql/expressions {:my-cool-new-field (ql// $price 2)})
            (ql/limit 3)
            (ql/order-by (ql/asc $id))))))

;; Can we do NESTED EXPRESSIONS ?
(datasets/expect-with-engines (engines-that-support :expressions)
  [[1 "Red Medicine"           4 10.0646 -165.374 3 3.0]
   [2 "Stout Burgers & Beers" 11 34.0996 -118.329 2 2.0]
   [3 "The Apple Pan"         11 34.0406 -118.428 2 2.0]]
  (format-rows-by [int str int (partial u/round-to-decimals 4) (partial u/round-to-decimals 4) int float]
    (rows (data/run-query venues
            (ql/expressions {:wow (ql/- (ql/* $price 2) (ql/+ $price 0))})
            (ql/limit 3)
            (ql/order-by (ql/asc $id))))))

;; Can we have MULTIPLE EXPRESSIONS?
(datasets/expect-with-engines (engines-that-support :expressions)
  [[1 "Red Medicine"           4 10.0646 -165.374 3 2.0 4.0]
   [2 "Stout Burgers & Beers" 11 34.0996 -118.329 2 1.0 3.0]
   [3 "The Apple Pan"         11 34.0406 -118.428 2 1.0 3.0]]
  (format-rows-by [int str int (partial u/round-to-decimals 4) (partial u/round-to-decimals 4) int float float]
    (rows (data/run-query venues
            (ql/expressions {:x (ql/- $price 1)
                             :y (ql/+ $price 1)})
            (ql/limit 3)
            (ql/order-by (ql/asc $id))))))

;; Can we refer to expressions inside a FIELDS clause?
(datasets/expect-with-engines (engines-that-support :expressions)
  [[4] [4] [5]]
  (format-rows-by [int]
    (rows (data/run-query venues
            (ql/expressions {:x (ql/+ $price $id)})
            (ql/fields (ql/expression :x))
            (ql/limit 3)
            (ql/order-by (ql/asc $id))))))

;; Can we refer to expressions inside an ORDER BY clause?
(datasets/expect-with-engines (engines-that-support :expressions)
  [[100 "Mohawk Bend"         46 34.0777 -118.265 2 102.0]
   [99  "Golden Road Brewing" 10 34.1505 -118.274 2 101.0]
   [98  "Lucky Baldwin's Pub"  7 34.1454 -118.149 2 100.0]]
  (format-rows-by [int str int (partial u/round-to-decimals 4) (partial u/round-to-decimals 4) int float]
    (rows (data/run-query venues
            (ql/expressions {:x (ql/+ $price $id)})
            (ql/limit 3)
            (ql/order-by (ql/desc (ql/expression :x)))))))

;; Can we AGGREGATE + BREAKOUT by an EXPRESSION?
(datasets/expect-with-engines (engines-that-support :expressions)
  [[2 22] [4 59] [6 13] [8 6]]
  (format-rows-by [int int]
    (rows (data/run-query venues
            (ql/expressions {:x (ql/* $price 2.0)})
            (ql/aggregation (ql/count))
            (ql/breakout (ql/expression :x))))))<|MERGE_RESOLUTION|>--- conflicted
+++ resolved
@@ -13,16 +13,10 @@
 ;; Test the expansion of the expressions clause
 (expect
   {:expressions {:my-cool-new-field (qpi/map->Expression {:operator :*
-<<<<<<< HEAD
-                                                          :args [{:field-id 10, :fk-field-id nil, :datetime-unit nil,
-                                                                  :binning-strategy nil, :binning-param nil}
-                                                                 20.0]})}}                                            ; 20 should be converted to a FLOAT
-=======
                                                           :args     [{:field-id      10,  :fk-field-id      nil,
                                                                       :datetime-unit nil, :binning-strategy nil,
                                                                       :binning-param nil}
                                                                      20.0]})}}                                            ; 20 should be converted to a FLOAT
->>>>>>> dad351eb
   (ql/expressions {} {:my-cool-new-field (ql/* (ql/field-id 10) 20)}))
 
 
